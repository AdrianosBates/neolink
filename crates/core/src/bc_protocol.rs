use crate::{bc, bcmedia};
use log::*;
use std::convert::TryInto;
use std::net::ToSocketAddrs;
use std::sync::atomic::{AtomicU16, Ordering};

use Md5Trunc::*;

mod connection;
mod errors;
mod ledstate;
mod login;
mod logout;
mod motion;
mod ping;
mod pirstate;
mod reboot;
mod resolution;
mod stream;
mod talk;
mod time;
mod version;

use super::RX_TIMEOUT;
use bc::model::*;
pub(crate) use connection::*;
pub use errors::Error;
pub use ledstate::LightState;
<<<<<<< HEAD
pub use pirstate::PirState;
pub use resolution::*;
=======
pub use motion::{MotionOutput, MotionOutputError, MotionStatus};
>>>>>>> 6848a793
pub use stream::{Stream, StreamOutput, StreamOutputError};

type Result<T> = std::result::Result<T, Error>;

impl From<std::sync::mpsc::RecvTimeoutError> for Error {
    fn from(k: std::sync::mpsc::RecvTimeoutError) -> Self {
        match k {
            std::sync::mpsc::RecvTimeoutError::Timeout => Error::Timeout,
            std::sync::mpsc::RecvTimeoutError::Disconnected => Error::TimeoutDisconnected,
        }
    }
}

///
/// This is the primary struct of this library when interacting with the camera
///
pub struct BcCamera {
    channel_id: u8,
    connection: Option<BcConnection>,
    logged_in: bool,
    message_num: AtomicU16,
    // Certain commands such as logout require the username/pass in plain text.... why....???
    credentials: Option<Credentials>,
}

// Used for caching the credentials
#[derive(Clone)]
struct Credentials {
    username: String,
    password: Option<String>,
}

impl Credentials {
    fn new(username: String, password: Option<String>) -> Self {
        Self { username, password }
    }
}

impl Drop for BcCamera {
    fn drop(&mut self) {
        debug!("Dropping camera");
        self.disconnect();
    }
}

impl BcCamera {
    ///
    /// Create a new camera interface with this address and channel ID
    ///
    /// # Parameters
    ///
    /// * `host` - The address of the camera either ip address or hostname string
    ///
    /// * `channel_id` - The channel ID this is usually zero unless using a NVR
    ///
    /// # Returns
    ///
    /// returns either an error or the camera
    ///
    pub fn new_with_addr<T: ToSocketAddrs>(host: T, channel_id: u8) -> Result<Self> {
        let addr_iter = match host.to_socket_addrs() {
            Ok(iter) => iter,
            Err(_) => return Err(Error::AddrResolutionError),
        };
        for addr in addr_iter {
            if let Ok(cam) = Self::new(SocketAddrOrUid::SocketAddr(addr), channel_id) {
                return Ok(cam);
            }
        }

        Err(Error::Timeout)
    }

    ///
    /// Create a new camera interface with this uid and channel ID
    ///
    /// # Parameters
    ///
    /// * `uid` - The uid of the camera
    ///
    /// * `channel_id` - The channel ID this is usually zero unless using a NVR
    ///
    /// # Returns
    ///
    /// returns either an error or the camera
    ///
    pub fn new_with_uid(uid: &str, channel_id: u8) -> Result<Self> {
        Self::new(SocketAddrOrUid::Uid(uid.to_string()), channel_id)
    }

    ///
    /// Create a new camera interface with this address/uid and channel ID
    ///
    /// This method will first perform hostname resolution on the address
    /// then fallback to uid if that resolution fails.
    ///
    /// Be aware that it is possible (although unlikely) that there is
    /// a dns entry with the same address as the uid. If uncertain use
    /// one of the other methods.
    ///
    /// # Parameters
    ///
    /// * `host` - The address of the camera either ip address, hostname string, or uid
    ///
    /// * `channel_id` - The channel ID this is usually zero unless using a NVR
    ///
    /// # Returns
    ///
    /// returns either an error or the camera
    ///
    pub fn new_with_addr_or_uid<T: ToSocketAddrsOrUid>(host: T, channel_id: u8) -> Result<Self> {
        let addr_iter = match host.to_socket_addrs_or_uid() {
            Ok(iter) => iter,
            Err(_) => return Err(Error::AddrResolutionError),
        };
        for addr_or_uid in addr_iter {
            if let Ok(cam) = Self::new(addr_or_uid, channel_id) {
                return Ok(cam);
            }
        }

        Err(Error::Timeout)
    }

    ///
    /// Create a new camera interface with this address/uid and channel ID
    ///
    /// # Parameters
    ///
    /// * `addr` - An enum of [`SocketAddrOrUid`] that contains the address
    ///
    /// * `channel_id` - The channel ID this is usually zero unless using a NVR
    ///
    /// # Returns
    ///
    /// returns either an error or the camera
    ///
    pub fn new(addr: SocketAddrOrUid, channel_id: u8) -> Result<Self> {
        let source = match addr {
            SocketAddrOrUid::SocketAddr(addr) => {
                debug!("Trying address {}", addr);
                BcSource::new_tcp(addr, RX_TIMEOUT)?
            }
            SocketAddrOrUid::Uid(uid) => {
                debug!("Trying uid {}", uid);
                BcSource::new_udp(&uid, RX_TIMEOUT)?
            }
        };

        let conn = BcConnection::new(source)?;

        debug!("Success");
        let me = Self {
            connection: Some(conn),
            message_num: AtomicU16::new(0),
            channel_id,
            logged_in: false,
            credentials: None,
        };

        if let Some(conn) = &me.connection {
            if conn.is_udp() {
                let keep_alive_msg = Bc {
                    meta: BcMeta {
                        msg_id: MSG_ID_UDP_KEEP_ALIVE,
                        channel_id: me.channel_id,
                        msg_num: me.new_message_num(),
                        stream_type: 0,
                        response_code: 0,
                        class: 0x6414,
                    },
                    body: BcBody::ModernMsg(ModernMsg {
                        ..Default::default()
                    }),
                };

                conn.set_keep_alive_msg(keep_alive_msg);
            }
        }
        Ok(me)
    }

    /// This method will get a new message number and increment the message count atomically
    pub fn new_message_num(&self) -> u16 {
        self.message_num.fetch_add(1, Ordering::Relaxed)
    }

    /// This will drop the connection. It will try to send the logout request to the camera
    /// first
    pub fn disconnect(&mut self) {
        if let Some(connection) = &self.connection {
            // Stop polling now. We don't need it for a disconnect
            //
            // It will also ensure that when we drop the connection we don't
            // get an error for read return zero bytes from the polling thread;
            connection.stop_polling();
            if let Err(err) = self.logout() {
                warn!("Could not log out, ignoring: {}", err);
            }
        }
        self.connection = None;
    }

    // Certains commands like logout need the username and password
    // this command will return it as a tuple of (Username, Option<Password>)
    // This will only work after login
    fn get_credentials(&self) -> &Option<Credentials> {
        &self.credentials
    }
    // This is used to store the credentials it is called during login.
    fn set_credentials(&mut self, username: String, password: Option<String>) {
        self.credentials = Some(Credentials::new(username, password));
    }
    // This is used to clear the stored credentials it is called during logout.
    fn clear_credentials(&mut self) {
        self.credentials = None;
    }
}

/// The Baichuan library has a very peculiar behavior where it always zeros the last byte.  I
/// believe this is because the MD5'ing of the user/password is a recent retrofit to the code and
/// the original code wanted to prevent a buffer overflow with strcpy.  The modern and legacy login
/// messages have a slightly different behavior; the legacy message has a 32-byte buffer and the
/// modern message uses XML.  The legacy code copies all 32 bytes with memcpy, and the XML value is
/// copied from a C-style string, so the appended null byte is dropped by the XML library - see the
/// test below.
/// Emulate this behavior by providing a configurable mangling of the last character.
#[derive(PartialEq, Eq)]
enum Md5Trunc {
    ZeroLast,
    Truncate,
}

fn md5_string(input: &str, trunc: Md5Trunc) -> String {
    let mut md5 = format!("{:X}\0", md5::compute(input));
    md5.replace_range(31.., if trunc == Truncate { "" } else { "\0" });
    md5
}

/// This is a convience function to make an AES key from the login password and the NONCE
/// negotiated during login
pub fn make_aes_key(nonce: &str, passwd: &str) -> [u8; 16] {
    let key_phrase = format!("{}-{}", nonce, passwd);
    let key_phrase_hash = format!("{:X}\0", md5::compute(&key_phrase))
        .to_uppercase()
        .into_bytes();
    key_phrase_hash[0..16].try_into().unwrap()
}

#[test]
fn test_md5_string() {
    // Note that these literals are only 31 characters long - see explanation above.
    assert_eq!(
        md5_string("admin", Truncate),
        "21232F297A57A5A743894A0E4A801FC"
    );
    assert_eq!(
        md5_string("admin", ZeroLast),
        "21232F297A57A5A743894A0E4A801FC\0"
    );
}<|MERGE_RESOLUTION|>--- conflicted
+++ resolved
@@ -26,12 +26,9 @@
 pub(crate) use connection::*;
 pub use errors::Error;
 pub use ledstate::LightState;
-<<<<<<< HEAD
 pub use pirstate::PirState;
 pub use resolution::*;
-=======
 pub use motion::{MotionOutput, MotionOutputError, MotionStatus};
->>>>>>> 6848a793
 pub use stream::{Stream, StreamOutput, StreamOutputError};
 
 type Result<T> = std::result::Result<T, Error>;
